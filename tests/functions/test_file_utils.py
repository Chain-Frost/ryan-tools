# tests/functions/test_file_utils.py

<<<<<<< HEAD
import pytest
from pathlib import Path
import sys
=======
>>>>>>> 4d0240a4
import logging
import json
import sys
from pathlib import Path
from pprint import pprint

<<<<<<< HEAD
# Ensure the project root is on sys.path for direct test execution
PROJECT_ROOT = Path(__file__).resolve().parents[2]
if str(PROJECT_ROOT) not in sys.path:
    sys.path.insert(0, str(PROJECT_ROOT))

# Import the function to be tested
from ryan_library.functions.file_utils import ensure_output_directory, find_files_parallel
=======
import pytest

from loguru import logger

# Ensure the repository root is on sys.path so ``ryan_library`` can be imported during tests
REPO_ROOT = Path(__file__).resolve().parents[2]
if str(REPO_ROOT) not in sys.path:
    sys.path.insert(0, str(REPO_ROOT))

# Import the function to be tested
from ryan_library.functions.file_utils import find_files_parallel, is_non_zero_file
>>>>>>> 4d0240a4

# Configure logging for tests
logging.basicConfig(
    level=logging.INFO,  # Change to DEBUG for more detailed logs during testing
    format="%(asctime)s - %(name)s - %(levelname)s - %(message)s",
)

# Define the path to the test data and expected_files.json
TEST_DATA_DIR = Path(__file__).parent.parent / "test_data" / "tuflow" / "tutorials"
EXPECTED_FILES_JSON = Path(__file__).parent.parent / "test_data" / "expected_files.json"


@pytest.fixture
def load_expected_files():
    """
    Fixture to load expected files from the JSON file.
    """
    with open(EXPECTED_FILES_JSON, "r") as f:
        data = json.load(f)
    return data


@pytest.fixture
def setup_test_environment():
    """
    Fixture to set up the test environment.
    Ensure that the test data directory exists.
    """
    assert TEST_DATA_DIR.exists(), f"Test data directory does not exist: {TEST_DATA_DIR}"
    return TEST_DATA_DIR


def resolve_paths(relative_paths):
    """
    Helper function to resolve relative paths to absolute Path objects.
    """
    return [TEST_DATA_DIR / Path(p) for p in relative_paths]


def test_find_files_inclusion_only(setup_test_environment, load_expected_files):
    """
    Test the find_files_parallel function with only inclusion patterns.
    """
    root_dir = setup_test_environment

    # Define inclusion patterns with wildcard
    include_patterns = "*.hpc.dt.csv"

    # No exclusions
    exclude_patterns = None

    # Call the function
    matched_files = find_files_parallel(
        root_dirs=[root_dir],
        patterns=include_patterns,
        excludes=exclude_patterns,
        report_level=None,
        print_found_folder=False,
    )

    # Load expected files
    expected_files = resolve_paths(load_expected_files["inclusion_only"])
    pprint("matched_files: ")
    pprint(matched_files)
    pprint("expected_files: ")
    pprint(expected_files)

    # Assert that the matched files are as expected
    assert set(matched_files) == set(expected_files), "Inclusion-only test failed."


def test_find_files_with_exclusions_effective(setup_test_environment, load_expected_files):
    """
    Test the find_files_parallel function with inclusion and exclusion patterns that affect results.
    """
    root_dir = setup_test_environment

    # Define inclusion and exclusion patterns
    include_patterns = "*.hpc.dt.csv"
    # Exclude files ending with '_001.hpc.dt.csv', '_DEV_*.hpc.dt.csv', '_EXG_*.hpc.dt.csv'
    exclude_patterns = ["*_001.hpc.dt.csv", "*_DEV_*.hpc.dt.csv", "*_EXG_*.hpc.dt.csv"]

    # Call the function
    matched_files = find_files_parallel(
        root_dirs=[root_dir],
        patterns=include_patterns,
        excludes=exclude_patterns,
        report_level=None,
        print_found_folder=False,
    )

    # Load expected files
    expected_files = resolve_paths(load_expected_files["test_find_files_with_exclusions_effective"])
    pprint("matched_files: ")
    pprint(matched_files)
    pprint("expected_files: ")
    pprint(expected_files)
    # Assert that the matched files are as expected
    assert set(matched_files) == set(expected_files), "Inclusion with effective exclusions test failed."


def test_find_files_log_summary(setup_test_environment, load_expected_files):
    """
    Test the find_files_parallel function with inclusion and exclusion patterns that affect results.
    """
    root_dir = setup_test_environment

    # Define inclusion and exclusion patterns
    include_patterns = "*.tlf"
    # Exclude files ending with '_001.hpc.dt.csv', '_DEV_*.hpc.dt.csv', '_EXG_*.hpc.dt.csv'
    exclude_patterns = ["*.hpc.tlf", "*.gpu.tlf"]

    # Call the function
    matched_files = find_files_parallel(
        root_dirs=[root_dir],
        patterns=include_patterns,
        excludes=exclude_patterns,
        report_level=None,
        print_found_folder=False,
    )

    # Load expected files
    expected_files = resolve_paths(load_expected_files["log_summary"])

    # Assert that the matched files are as expected
    assert set(matched_files) == set(expected_files), "Inclusion with effective exclusions test failed."


def test_find_files_exclusions_no_effect(setup_test_environment, load_expected_files):
    """
    Test the find_files_parallel function with exclusion patterns that do not affect the outcome.
    """
    root_dir = setup_test_environment

    # Define inclusion and exclusion patterns
    include_patterns = "*.hpc.dt.csv"
    # Exclusion patterns that do not match any included files
    exclude_patterns = ["*.hpc.tlf", "*.gpu.tlf"]

    # Call the function
    matched_files = find_files_parallel(
        root_dirs=[root_dir],
        patterns=include_patterns,
        excludes=exclude_patterns,
        report_level=None,
        print_found_folder=False,
    )

    # Load expected files
    expected_files = resolve_paths(load_expected_files["exclusions_no_effect"])

    # Assert that the matched files are as expected
    assert set(matched_files) == set(expected_files), "Exclusions with no effect test failed."


def test_find_files_multiple_inclusions(setup_test_environment, load_expected_files):
    """
    Test the find_files_parallel function with multiple inclusion patterns.
    """
    root_dir = setup_test_environment

    # Define multiple inclusion patterns
    include_patterns = ["*.hpc.dt.csv", "*.tlf"]

    # No exclusions
    exclude_patterns = None

    # Call the function
    matched_files = find_files_parallel(
        root_dirs=[root_dir],
        patterns=include_patterns,
        excludes=exclude_patterns,
        report_level=None,
        print_found_folder=False,
    )

    # Load expected files
    expected_files = resolve_paths(load_expected_files["multiple_inclusions"])

    # Assert that the matched files are as expected
    assert set(matched_files) == set(expected_files), "Multiple inclusions test failed."


def test_find_files_multiple_inclusions_and_exclusions(setup_test_environment, load_expected_files):
    """
    Test the find_files_parallel function with multiple inclusion and exclusion patterns.
    """
    root_dir = setup_test_environment

    # Define multiple inclusion and exclusion patterns
    include_patterns = ["*.hpc.dt.csv", "*.tlf"]
    # Exclude specific patterns that overlap with inclusion patterns
    exclude_patterns = ["*_001.hpc.dt.csv", "*_DEV_*.hpc.dt.csv", "*_EXG_*.hpc.dt.csv"]

    # Call the function
    matched_files = find_files_parallel(
        root_dirs=[root_dir],
        patterns=include_patterns,
        excludes=exclude_patterns,
        report_level=None,
        print_found_folder=False,
    )

    # Load expected files
    expected_files = resolve_paths(load_expected_files["inclusion_with_exclusions_effective"])
    pprint("matched_files: ")
    pprint(matched_files)
    pprint("expected_files: ")
    pprint(expected_files)
    # Assert that the matched files are as expected
    assert set(matched_files) == set(expected_files), "Multiple inclusions with exclusions test failed."


def test_find_files_no_matches(setup_test_environment, load_expected_files):
    """
    Test the find_files_parallel function when no files match the inclusion patterns.
    """
    root_dir = setup_test_environment

    # Define inclusion pattern that doesn't match any file
    include_patterns = "*.nonexistent"

    # No exclusions
    exclude_patterns = None

    # Call the function
    matched_files = find_files_parallel(
        root_dirs=[root_dir],
        patterns=include_patterns,
        excludes=exclude_patterns,
        report_level=None,
        print_found_folder=False,
    )

    # Load expected files
    expected_files = resolve_paths(load_expected_files["no_matches"])

    # Assert that no files are matched
    assert set(matched_files) == set(expected_files), "No matches test failed."


# Removed the test_find_files_invalid_patterns as the function no longer requires patterns to start with a dot


def test_find_files_empty_root_dirs(load_expected_files):
    """
    Test the find_files_parallel function with an empty list of root directories.
    """
    root_dirs = []

    # Define inclusion patterns
    include_patterns = "*.hpc.dt.csv"

    # No exclusions
    exclude_patterns = None

    # Call the function
    matched_files = find_files_parallel(
        root_dirs=root_dirs,
        patterns=include_patterns,
        excludes=exclude_patterns,
        report_level=None,
        print_found_folder=False,
    )

    # Load expected files
    expected_files = resolve_paths(load_expected_files["empty_root_dirs"])

    # Assert that no files are matched
    assert set(matched_files) == set(expected_files), "Empty root_dirs test failed."


def test_find_files_with_report_level(setup_test_environment, load_expected_files, caplog):
    """
    Test the find_files_parallel function with report_level enabled.
    """
    root_dir = setup_test_environment

    # Define inclusion patterns
    include_patterns = "*.hpc.dt.csv"

    # No exclusions
    exclude_patterns = None

    # Define report_level
    report_level = 1

    with caplog.at_level(logging.INFO):
        # Call the function with report_level
        matched_files = find_files_parallel(
            root_dirs=[root_dir],
            patterns=include_patterns,
            excludes=exclude_patterns,
            report_level=report_level,
            print_found_folder=False,
        )

        # You can inspect the logs captured by caplog
        # Example assertions based on your function's logging
        # assert "Searching in folder" in caplog.text

    # Load expected files
    expected_files = resolve_paths(load_expected_files["inclusion_only"])

    # Assert that the matched files are as expected
    assert set(matched_files) == set(expected_files), "Report level test failed."

    # Optionally, add more assertions on log messages
    # Example:
    # assert any("Searching in folder" in message.message for message in caplog.records), "Expected log messages not found."


<<<<<<< HEAD
def test_ensure_output_directory_creates_missing_nested(tmp_path):
    """Ensure missing nested directories are created."""

    nested_dir = tmp_path / "level_one" / "level_two"
    assert not nested_dir.exists()

    ensure_output_directory(nested_dir)

    assert nested_dir.exists()
    assert nested_dir.is_dir()


def test_ensure_output_directory_idempotent_existing(tmp_path):
    """Ensure calling on an existing directory does not recreate it."""

    existing_dir = tmp_path / "already_there"
    existing_dir.mkdir(parents=True)
    sentinel_file = existing_dir / "sentinel.txt"
    sentinel_file.write_text("sentinel")

    ensure_output_directory(existing_dir)

    assert existing_dir.exists()
    assert existing_dir.is_dir()
    assert sentinel_file.exists()
=======
@pytest.mark.parametrize(
    ("scenario", "expected_result", "expected_log_fragment"),
    [
        ("missing", False, "File does not exist"),
        ("directory", False, "Path is not a file"),
        ("empty", False, "File is empty"),
        ("populated", True, None),
    ],
)
def test_is_non_zero_file_scenarios(tmp_path, scenario, expected_result, expected_log_fragment):
    if scenario == "missing":
        target_path = tmp_path / "missing.txt"
    elif scenario == "directory":
        target_path = tmp_path / "as_directory"
        target_path.mkdir()
    elif scenario == "empty":
        target_path = tmp_path / "empty.txt"
        target_path.touch()
    elif scenario == "populated":
        target_path = tmp_path / "data.txt"
        target_path.write_text("content", encoding="utf-8")
    else:
        raise ValueError(f"Unknown scenario: {scenario}")

    captured_messages: list[str] = []
    handler_id = logger.add(captured_messages.append, level="ERROR", format="{message}")
    try:
        result = is_non_zero_file(target_path)
    finally:
        logger.remove(handler_id)

    assert result is expected_result

    if expected_log_fragment:
        assert any(
            expected_log_fragment in message for message in captured_messages
        ), f"Expected log fragment '{expected_log_fragment}' not found in {captured_messages}"
    else:
        assert not captured_messages
>>>>>>> 4d0240a4
<|MERGE_RESOLUTION|>--- conflicted
+++ resolved
@@ -1,38 +1,20 @@
 # tests/functions/test_file_utils.py
 
-<<<<<<< HEAD
 import pytest
 from pathlib import Path
 import sys
-=======
->>>>>>> 4d0240a4
 import logging
 import json
-import sys
 from pathlib import Path
 from pprint import pprint
 
-<<<<<<< HEAD
 # Ensure the project root is on sys.path for direct test execution
 PROJECT_ROOT = Path(__file__).resolve().parents[2]
 if str(PROJECT_ROOT) not in sys.path:
     sys.path.insert(0, str(PROJECT_ROOT))
 
 # Import the function to be tested
-from ryan_library.functions.file_utils import ensure_output_directory, find_files_parallel
-=======
-import pytest
-
-from loguru import logger
-
-# Ensure the repository root is on sys.path so ``ryan_library`` can be imported during tests
-REPO_ROOT = Path(__file__).resolve().parents[2]
-if str(REPO_ROOT) not in sys.path:
-    sys.path.insert(0, str(REPO_ROOT))
-
-# Import the function to be tested
-from ryan_library.functions.file_utils import find_files_parallel, is_non_zero_file
->>>>>>> 4d0240a4
+from ryan_library.functions.file_utils import ensure_output_directory, find_files_parallel, is_non_zero_file
 
 # Configure logging for tests
 logging.basicConfig(
@@ -65,18 +47,18 @@
     return TEST_DATA_DIR
 
 
-def resolve_paths(relative_paths):
+def resolve_paths(relative_paths: list[Path | str]) -> list[Path]:
     """
     Helper function to resolve relative paths to absolute Path objects.
     """
     return [TEST_DATA_DIR / Path(p) for p in relative_paths]
 
 
-def test_find_files_inclusion_only(setup_test_environment, load_expected_files):
+def test_find_files_inclusion_only(setup_test_environment: Path, load_expected_files) -> None:
     """
     Test the find_files_parallel function with only inclusion patterns.
     """
-    root_dir = setup_test_environment
+    root_dir: str | Path = setup_test_environment
 
     # Define inclusion patterns with wildcard
     include_patterns = "*.hpc.dt.csv"
@@ -85,7 +67,7 @@
     exclude_patterns = None
 
     # Call the function
-    matched_files = find_files_parallel(
+    matched_files: list[Path] = find_files_parallel(
         root_dirs=[root_dir],
         patterns=include_patterns,
         excludes=exclude_patterns,
@@ -345,7 +327,6 @@
     # assert any("Searching in folder" in message.message for message in caplog.records), "Expected log messages not found."
 
 
-<<<<<<< HEAD
 def test_ensure_output_directory_creates_missing_nested(tmp_path):
     """Ensure missing nested directories are created."""
 
@@ -371,7 +352,8 @@
     assert existing_dir.exists()
     assert existing_dir.is_dir()
     assert sentinel_file.exists()
-=======
+
+
 @pytest.mark.parametrize(
     ("scenario", "expected_result", "expected_log_fragment"),
     [
@@ -410,5 +392,4 @@
             expected_log_fragment in message for message in captured_messages
         ), f"Expected log fragment '{expected_log_fragment}' not found in {captured_messages}"
     else:
-        assert not captured_messages
->>>>>>> 4d0240a4
+        assert not captured_messages