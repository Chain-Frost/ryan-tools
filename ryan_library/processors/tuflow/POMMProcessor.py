--- conflicted
+++ resolved
@@ -107,21 +107,9 @@
             #     matches your JSON’s "output_columns" keys & dtypes).  This is the call that
             #     looks at Config.get_instance().data_types["POMM"].output_columns and does .astype(...)
 
-<<<<<<< HEAD
-            # Calculate AbsMax column as the maximum absolute value between 'Max' and 'Min'
-            self.df["AbsMax"] = self.df[["Max", "Min"]].abs().max(axis=1)
-
-            # Calculate SignedAbsMax with the sign of the source data
-            self.df["SignedAbsMax"] = self.df.apply(
-                lambda row: row["Max"] if abs(row["Max"]) >= abs(row["Min"]) else row["Min"],
-                axis=1,
-            )
-
-=======
             # 7) Derive AbsMax and SignedAbsMax once the Max/Min columns exist.
             #    AbsMax = max(|Max|, |Min|); SignedAbsMax keeps the sign of the larger magnitude value.
             self._derive_abs_metrics()
->>>>>>> 3c2acb57
             self.add_common_columns()
             self.apply_output_transformations()
             # Mark success
